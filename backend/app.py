"""
PCOS Analyzer FastAPI Backend - Ensemble Production Ready

Enhanced version with automatic model discovery, ensemble inference,
structured responses, and comprehensive error handling for production deployment.

Author: DHANUSH RAJA (21MIC0158)
Version: 3.0.0
"""

import os
import logging
import traceback
import time
import json
from datetime import datetime
from typing import Optional, Dict, Any, List
import httpx
from urllib.parse import urlparse

from fastapi import FastAPI, File, UploadFile, HTTPException, status, Query
from fastapi.middleware.cors import CORSMiddleware
from fastapi.responses import JSONResponse, StreamingResponse
from fastapi.staticfiles import StaticFiles

from config import settings, STATIC_DIR, UPLOADS_DIR
from managers.face_manager import FaceManager
from managers.xray_manager import XrayManager
from ensemble import EnsembleManager
from utils.validators import validate_request_files, validate_proxy_url, validate_file_size
from schemas import (
    StructuredPredictionResponse, 
    LegacyPredictionResponse, 
    EnhancedHealthResponse,
    ErrorResponse,
    StandardResponse
)

# Configure logging
logging.basicConfig(
    level=logging.INFO,
    format='%(asctime)s - %(name)s - %(levelname)s - %(message)s'
)
logger = logging.getLogger(__name__)

# Initialize FastAPI app
app = FastAPI(
    title="PCOS Analyzer API",
    description="AI-powered PCOS screening with automatic model discovery and ensemble inference",
    version="3.0.0",
    docs_url="/docs",
    redoc_url="/redoc"
)

# Enhanced CORS middleware with environment-based origins
app.add_middleware(
    CORSMiddleware,
    allow_origins=settings.ALLOWED_ORIGINS,
    allow_credentials=True,
    allow_methods=["*"],
    allow_headers=["*"],
)

# Mount static files
app.mount("/static", StaticFiles(directory=str(STATIC_DIR)), name="static")

# Initialize managers
face_manager = FaceManager()
xray_manager = XrayManager()
ensemble_manager = EnsembleManager()

# Track startup time
startup_time = datetime.now()

def cleanup_old_files():
    """Clean up old uploaded files"""
    try:
        current_time = time.time()
        max_age = settings.STATIC_TTL_SECONDS
        
        if not UPLOADS_DIR.exists():
            return
            
        for file_path in UPLOADS_DIR.iterdir():
            if file_path.is_file():
                file_age = current_time - file_path.stat().st_mtime
                if file_age > max_age:
                    try:
                        file_path.unlink()
                        logger.debug(f"Cleaned up old file: {file_path.name}")
                    except Exception as e:
                        logger.warning(f"Could not remove old file {file_path.name}: {str(e)}")
                        
    except Exception as e:
        logger.error(f"File cleanup failed: {str(e)}")

def validate_uploaded_file(file: UploadFile) -> None:
    """Validate uploaded file size and type"""
    if not file or not file.filename:
        raise HTTPException(status_code=400, detail="No file provided")
    
    # Check file size (read content to get actual size)
    content = file.file.read()
    file.file.seek(0)  # Reset file pointer
    
    max_size = settings.MAX_UPLOAD_MB * 1024 * 1024
    if len(content) > max_size:
        raise HTTPException(
            status_code=400,
            detail=f"File size ({len(content) / 1024 / 1024:.1f}MB) exceeds maximum allowed size ({settings.MAX_UPLOAD_MB}MB)"
        )
    
    # Check MIME type
    if file.content_type not in settings.ALLOWED_MIME_TYPES:
        raise HTTPException(
            status_code=400,
            detail=f"Invalid file type '{file.content_type}'. Allowed types: {', '.join(settings.ALLOWED_MIME_TYPES)}"
        )

def ensure_json_serializable(obj: Any) -> Any:
    """Convert NumPy types to JSON-serializable Python types"""
    import numpy as np
    
    if isinstance(obj, np.ndarray):
        return obj.tolist()
    elif isinstance(obj, (np.integer, np.int32, np.int64)):
        return int(obj)
    elif isinstance(obj, (np.floating, np.float32, np.float64)):
        return float(obj)
    elif isinstance(obj, dict):
        return {k: ensure_json_serializable(v) for k, v in obj.items()}
    elif isinstance(obj, list):
        return [ensure_json_serializable(item) for item in obj]
    else:
        return obj

def get_risk_level(score: float) -> str:
<<<<<<< HEAD
    """Convert probability score into categorical risk"""
    if score is None:
        return "unknown"
    if score < 0.33:
        return "low"
    elif score < 0.66:
=======
    """Helper function to determine risk level from score"""
    if score < settings.RISK_LOW_THRESHOLD:
        return "low"
    elif score < settings.RISK_HIGH_THRESHOLD:
>>>>>>> 01a278ac
        return "moderate"
    else:
        return "high"

@app.get("/health", response_model=EnhancedHealthResponse)
async def enhanced_health_check():
    """Enhanced health check with detailed model discovery status"""
    try:
        uptime = (datetime.now() - startup_time).total_seconds()
        
        # Get model status
        face_status = face_manager.get_model_status()
        xray_status = xray_manager.get_model_status()
        
        models_status = {}
        
        # Face models
        from schemas import ModelStatus
        
        models_status["gender"] = ModelStatus(
            status="loaded" if face_status.get("gender", {}).get("loaded", False) else "not_loaded",
            file_exists=face_status.get("gender", {}).get("available", False),
            lazy_loadable=face_manager.can_lazy_load_gender(),
            error=face_status.get("gender", {}).get("error")
        )
        
        models_status["face"] = ModelStatus(
            status="loaded" if face_status.get("face", {}).get("loaded", False) else "not_loaded",
            file_exists=face_status.get("face", {}).get("available", False),
            lazy_loadable=face_manager.can_lazy_load_pcos(),
            error=face_status.get("face", {}).get("error")
        )
        
        models_status["yolo"] = ModelStatus(
            status="loaded" if xray_status.get("yolo", {}).get("loaded", False) else "not_loaded",
            file_exists=xray_status.get("yolo", {}).get("available", False),
            lazy_loadable=xray_manager.can_lazy_load_yolo(),
            error=xray_status.get("yolo", {}).get("error")
        )
        
        models_status["xray"] = ModelStatus(
            status="loaded" if xray_status.get("xray", {}).get("loaded", False) else "not_loaded",
            file_exists=xray_status.get("xray", {}).get("available", False),
            lazy_loadable=xray_manager.can_lazy_load_pcos(),
            error=xray_status.get("xray", {}).get("error")
        )
        
        # Add individual model details
        if "pcos_models" in face_status:
            for model_name, model_info in face_status["pcos_models"].items():
                models_status[f"face_{model_name}"] = ModelStatus(
                    status="loaded",
                    file_exists=True,
                    lazy_loadable=True,
                    path=model_info.get("path"),
                    version=f"weight_{model_info.get('weight', 0):.2f}"
                )
        
        if "pcos_models" in xray_status:
            for model_name, model_info in xray_status["pcos_models"].items():
                models_status[f"xray_{model_name}"] = ModelStatus(
                    status="loaded",
                    file_exists=True,
                    lazy_loadable=True,
                    path=model_info.get("path"),
                    version=f"weight_{model_info.get('weight', 0):.2f}"
                )
        
        # Determine overall status
        loadable_count = sum(1 for model in models_status.values() if model.lazy_loadable)
        total_models = len(models_status)
        
        if loadable_count == 0:
            overall_status = "unhealthy"
        elif loadable_count < total_models:
            overall_status = "degraded"
        else:
            overall_status = "healthy"
        
        return EnhancedHealthResponse(
            status=overall_status,
            models=models_status,
            uptime_seconds=uptime,
            version="3.0.0"
        )
        
    except Exception as e:
        logger.error(f"Health check failed: {str(e)}")
        logger.error(traceback.format_exc())
        
        from schemas import ModelStatus
        return EnhancedHealthResponse(
            status="error",
            models={
                "gender": ModelStatus(status="error", file_exists=False, lazy_loadable=False, error=str(e)),
                "face_ensemble": ModelStatus(status="error", file_exists=False, lazy_loadable=False, error=str(e)),
                "yolo": ModelStatus(status="error", file_exists=False, lazy_loadable=False, error=str(e)),
                "xray_ensemble": ModelStatus(status="error", file_exists=False, lazy_loadable=False, error=str(e))
            },
            uptime_seconds=0.0,
            version="3.0.0"
        )

@app.post("/predict", response_model=StructuredPredictionResponse)
async def structured_predict(
    face_img: Optional[UploadFile] = File(None),
    xray_img: Optional[UploadFile] = File(None)
):
    """Enhanced prediction endpoint with ensemble inference and structured response"""
    start_time = datetime.now()
    
    try:
        # Clean up old files
        cleanup_old_files()
        
        # Validate request
        validate_request_files(face_img, xray_img)
        
        # Validate individual files
        if face_img:
            validate_uploaded_file(face_img)
        if xray_img:
            validate_uploaded_file(xray_img)
        
        from schemas import ModalityResult, FinalResult
        
        modalities = []
        warnings = []
        face_score = None
        xray_score = None
        debug_info = {
            "filenames": [],
            "models_used": [],
            "weights": {},
            "roi_boxes": [],
            "fusion_mode": settings.FUSION_MODE,
            "use_ensemble": settings.USE_ENSEMBLE
        }
        
        # Process face image if provided
        if face_img:
            logger.info("Processing face image")
            debug_info["filenames"].append(face_img.filename)
            
            try:
                face_result = await face_manager.process_face_image(face_img)
                
                modality = ModalityResult(
                    type="face",
                    label=face_result.get("face_pred", "Analysis failed"),
                    scores=face_result.get("face_scores", []),
                    risk=face_result.get("face_risk", "unknown"),
                    original_img=face_result.get("face_img"),
                    gender=face_result.get("gender"),
                    per_model=face_result.get("per_model"),
                    ensemble=face_result.get("ensemble")
                )
                modalities.append(modality)
                
                face_score = face_result.get("ensemble_score")
                
                debug_info["models_used"].extend(face_result.get("models_used", []))
                if face_result.get("ensemble") and hasattr(face_result["ensemble"], "weights_used"):
                    debug_info["weights"]["face"] = face_result["ensemble"].weights_used
                
                if face_result.get("gender", {}).get("label") == "male":
                    warnings.append("Male face detected - PCOS analysis may not be applicable")
                
            except Exception as e:
                logger.error(f"Face processing failed: {str(e)}")
                warnings.append(f"Face analysis failed: {str(e)}")
                modality = ModalityResult(
                    type="face",
                    label="Analysis failed",
                    scores=[],
                    risk="unknown"
                )
                modalities.append(modality)
        
        # Process X-ray image if provided
        if xray_img:
            logger.info("Processing X-ray image")
            debug_info["filenames"].append(xray_img.filename)
            
            try:
                xray_result = await xray_manager.process_xray_image(xray_img)
                
                modality = ModalityResult(
                    type="xray",
                    label=xray_result.get("xray_pred", "Analysis failed"),
                    scores=[xray_result.get("ensemble_score", 0)],
                    risk=xray_result.get("xray_risk", "unknown"),
                    original_img=xray_result.get("xray_img"),
                    visualization=xray_result.get("yolo_vis"),
                    found_labels=xray_result.get("found_labels", []),
                    detections=xray_result.get("detections"),
                    per_roi=xray_result.get("per_roi"),
                    per_model=xray_result.get("per_model"),
                    ensemble=xray_result.get("ensemble")
                )
                modalities.append(modality)
                
                xray_score = xray_result.get("ensemble_score")
                
                debug_info["models_used"].extend(xray_result.get("models_used", []))
                if xray_result.get("ensemble") and hasattr(xray_result["ensemble"], "weights_used"):
                    debug_info["weights"]["xray"] = xray_result["ensemble"].weights_used
                
                if xray_result.get("per_roi"):
                    for roi in xray_result["per_roi"]:
                        debug_info["roi_boxes"].append({
                            "roi_id": roi.roi_id,
                            "box": roi.box,
                            "confidence": getattr(roi, 'confidence', 0.0)
                        })
                
            except Exception as e:
                logger.error(f"X-ray processing failed: {str(e)}")
                warnings.append(f"X-ray analysis failed: {str(e)}")
                modality = ModalityResult(
                    type="xray",
                    label="Analysis failed",
                    scores=[],
                    risk="unknown"
                )
                modalities.append(modality)
        
        # Generate final combined result
        if face_score is not None and xray_score is not None:
            combined_score = (face_score + xray_score) / 2
            combined_risk = get_risk_level(combined_score)
            explanation = f"Combined analysis indicates {combined_risk} PCOS risk based on both facial and X-ray analysis"
        elif face_score is not None:
            combined_score = face_score
            combined_risk = get_risk_level(combined_score)
            explanation = f"Facial analysis indicates {combined_risk} PCOS risk"
        elif xray_score is not None:
            combined_score = xray_score
            combined_risk = get_risk_level(combined_score)
            explanation = f"X-ray analysis indicates {combined_risk} PCOS risk"
        else:
            combined_score = 0.0
            combined_risk = "unknown"
            explanation = "No analysis results available"
        
        final = FinalResult(
            risk=combined_risk,
            confidence=combined_score,
            explanation=explanation,
            fusion_mode=settings.FUSION_MODE
        )
        
        processing_time = (datetime.now() - start_time).total_seconds() * 1000
        logger.info(f"Structured prediction completed in {processing_time:.2f}ms")
        
        response_data = {
            "ok": True,
            "modalities": [ensure_json_serializable(m.dict()) for m in modalities],
            "final": ensure_json_serializable(final.dict()),
            "warnings": warnings,
            "processing_time_ms": processing_time,
            "debug": ensure_json_serializable(debug_info)
        }
        
        return StructuredPredictionResponse(**response_data)
        
    except HTTPException:
        raise
    except Exception as e:
        logger.error(f"Structured prediction failed: {str(e)}")
        logger.error(traceback.format_exc())
        
        return JSONResponse(
            status_code=500,
            content={
                "ok": False,
                "details": str(e) if settings.DEBUG else "Internal server error"
            }
        )

@app.post("/predict-legacy", response_model=LegacyPredictionResponse)
async def legacy_predict(
    face_img: Optional[UploadFile] = File(None),
    xray_img: Optional[UploadFile] = File(None)
):
    """Legacy prediction endpoint for backward compatibility"""
    try:
        structured_response = await structured_predict(face_img, xray_img)
        
        legacy_response = LegacyPredictionResponse(ok=structured_response.ok)
        
        if structured_response.ok:
            face_modality = next((m for m in structured_response.modalities if m.type == "face"), None)
            if face_modality:
                legacy_response.face_pred = face_modality.label
                legacy_response.face_scores = face_modality.scores
                legacy_response.face_img = face_modality.original_img
                legacy_response.face_risk = face_modality.risk
            
            xray_modality = next((m for m in structured_response.modalities if m.type == "xray"), None)
            if xray_modality:
                legacy_response.xray_pred = xray_modality.label
                legacy_response.xray_img = xray_modality.original_img
                legacy_response.yolo_vis = xray_modality.visualization
                legacy_response.found_labels = xray_modality.found_labels
                legacy_response.xray_risk = xray_modality.risk
            
            legacy_response.combined = structured_response.final.explanation
            legacy_response.overall_risk = structured_response.final.risk
            legacy_response.message = "ok"
        else:
            legacy_response.message = "error"
            legacy_response.overall_risk = "unknown"
            legacy_response.combined = "Analysis failed"
        
        return legacy_response
        
    except Exception as e:
        logger.error(f"Legacy prediction failed: {str(e)}")
        return JSONResponse(
            status_code=500,
            content={
                "ok": False,
                "details": str(e) if settings.DEBUG else "Internal server error"
            }
        )

@app.post("/predict-file", response_model=StandardResponse)
async def predict_file(
    file: UploadFile = File(...),
    type: str = Query("auto", description="Analysis type: 'face', 'xray', or 'auto'")
):
    """Single file upload endpoint with auto-detection"""
    try:
        if type == "auto":
            filename = file.filename.lower() if file.filename else ""
            if any(keyword in filename for keyword in ["face", "portrait", "selfie"]):
                type = "face"
            elif any(keyword in filename for keyword in ["xray", "x-ray", "scan", "ultrasound"]):
                type = "xray"
            else:
                type = "face"
        
        if type == "face":
            result = await structured_predict(face_img=file, xray_img=None)
        elif type == "xray":
            result = await structured_predict(face_img=None, xray_img=file)
        else:
            raise HTTPException(status_code=400, detail="Type must be 'face', 'xray', or 'auto'")
        
        return StandardResponse(
            ok=result.ok,
            message="Analysis completed successfully" if result.ok else "Analysis failed",
            data=ensure_json_serializable(result.dict())
        )
        
    except Exception as e:
        logger.error(f"File prediction failed: {str(e)}")
        return JSONResponse(
            status_code=500,
            content={
                "ok": False,
                "details": str(e) if settings.DEBUG else "Internal server error"
            }
        )

@app.get("/img-proxy")
async def image_proxy(url: str = Query(..., description="Image URL to proxy")):
    """Safe CORS image proxy for external images"""
    if not validate_proxy_url(url):
        raise HTTPException(
            status_code=status.HTTP_400_BAD_REQUEST,
            detail="URL not allowed for proxy"
        )
    
    try:
        async with httpx.AsyncClient() as client:
            response = await client.get(url, timeout=10.0)
            response.raise_for_status()
            
            content_type = response.headers.get("content-type", "image/jpeg")
            
            return StreamingResponse(
                iter([response.content]),
                media_type=content_type,
                headers={
                    "Cache-Control": "public, max-age=3600",
                    "Access-Control-Allow-Origin": "*"
                }
            )
            
    except httpx.HTTPError as e:
        logger.error(f"Image proxy fetch failed: {str(e)}")
        raise HTTPException(
            status_code=status.HTTP_404_NOT_FOUND,
            detail="Could not fetch image"
        )
    except Exception as e:
        logger.error(f"Image proxy error: {str(e)}")
        raise HTTPException(
            status_code=status.HTTP_500_INTERNAL_SERVER_ERROR,
            detail="Proxy error"
        )

@app.exception_handler(Exception)
async def global_exception_handler(request, exc):
    """Global exception handler for unhandled errors"""
    logger.error(f"Unhandled exception: {str(exc)}")
    logger.error(traceback.format_exc())
    
    return JSONResponse(
        status_code=status.HTTP_500_INTERNAL_SERVER_ERROR,
        content={
            "ok": False,
            "details": str(exc) if settings.DEBUG else "An unexpected error occurred"
        }
    )

if __name__ == "__main__":
    """Development server entry point"""
    import uvicorn
    
    uvicorn.run(
        "app:app",
        host=settings.HOST,
        port=settings.PORT,
        reload=settings.DEBUG,
        log_level="info" if settings.DEBUG else "warning"
    )<|MERGE_RESOLUTION|>--- conflicted
+++ resolved
@@ -135,19 +135,10 @@
         return obj
 
 def get_risk_level(score: float) -> str:
-<<<<<<< HEAD
-    """Convert probability score into categorical risk"""
-    if score is None:
-        return "unknown"
-    if score < 0.33:
-        return "low"
-    elif score < 0.66:
-=======
     """Helper function to determine risk level from score"""
     if score < settings.RISK_LOW_THRESHOLD:
         return "low"
     elif score < settings.RISK_HIGH_THRESHOLD:
->>>>>>> 01a278ac
         return "moderate"
     else:
         return "high"
